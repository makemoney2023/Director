--- conflicted
+++ resolved
@@ -4,28 +4,12 @@
 
 from director.llm.openai import OpenAI
 from director.llm.anthropic import AnthropicAI
-<<<<<<< HEAD
-from director.llm.xai import XAI
-=======
 from director.llm.videodb_proxy import VideoDBProxy
->>>>>>> d23477f6
 
 
 def get_default_llm():
     """Get default LLM"""
 
-<<<<<<< HEAD
-    default_llm = os.getenv("DEFAULT_LLM", LLMType.DEFAULT)
-
-    if default_llm == LLMType.OPENAI:
-        return OpenAI()
-    elif default_llm == LLMType.ANTHROPIC:
-        return AnthropicAI()
-    elif default_llm == LLMType.XAI:
-        return XAI()
-    else:
-        raise ValueError(f"Invalid LLM type: {default_llm}")
-=======
     openai = True if os.getenv("OPENAI_API_KEY") else False
     anthropic = True if os.getenv("ANTHROPIC_API_KEY") else False
 
@@ -36,5 +20,4 @@
     elif anthropic or default_llm == LLMType.ANTHROPIC:
         return AnthropicAI()
     else:
-        return VideoDBProxy()
->>>>>>> d23477f6
+        return VideoDBProxy()