from enum import Enum


class RoleTypes(str, Enum):
    system = "system"
    user = "user"
    assistant = "assistant"


class DBType(str, Enum):
    SQLITE = "sqlite"
    TURSO = "turso"
    SQL = "sql"
    POSTGRES = "postgres"


class LLMType(str, Enum):
    """Enum for LLM types"""

    OPENAI = "openai"
    ANTHROPIC = "anthropic"
<<<<<<< HEAD
    XAI = "xai"
    DEFAULT = XAI
=======
    VIDEODB_PROXY = "videodb_proxy"
>>>>>>> d23477f6


class EnvPrefix(str, Enum):
    """Enum for environment prefixes"""

    OPENAI_ = "OPENAI_"
    ANTHROPIC_ = "ANTHROPIC_"
    XAI_ = "XAI_"


DOWNLOADS_PATH = "director/downloads"<|MERGE_RESOLUTION|>--- conflicted
+++ resolved
@@ -19,12 +19,8 @@
 
     OPENAI = "openai"
     ANTHROPIC = "anthropic"
-<<<<<<< HEAD
     XAI = "xai"
-    DEFAULT = XAI
-=======
     VIDEODB_PROXY = "videodb_proxy"
->>>>>>> d23477f6
 
 
 class EnvPrefix(str, Enum):
